use actix_web::{HttpResponse, get, post, web};
use rust_decimal::Decimal;

use crate::database::ModelExt;
use crate::database::name::Model as Name;
use crate::database::transaction::{Model as Transaction, TransactionCreateData, TransactionType};
use crate::database::wallet::Model as Wallet;

use crate::errors::krist::address::AddressError;
use crate::errors::krist::generic::GenericError;
use crate::errors::krist::name::NameError;
use crate::errors::krist::transaction::TransactionError;
use crate::models::krist::motd::MINING_CONSTANTS;
use crate::models::krist::names::{
    NameAvailablityResponse, NameBonusResponse, NameCostResponse, NameDataUpdateBody, NameJson,
    NameListResponse, NameResponse, RegisterNameRequest, TransferNameRequest,
};
use crate::models::krist::websockets::{WebSocketEvent, WebSocketMessage};
use crate::utils::validation;
use crate::websockets::WebSocketServer;
use crate::{AppState, errors::krist::KristError, routes::PaginationParams};

#[get("")]
async fn name_list(
    state: web::Data<AppState>,
    query: web::Query<PaginationParams>,
) -> Result<HttpResponse, KristError> {
    let params = query.into_inner();
    let pool = &state.pool;

    let limit = params.limit.unwrap_or(50);
    let offset = params.offset.unwrap_or(0);

    let mut tx = pool.begin().await?;

    let total = Name::total_count(&mut *tx).await?;
    let names = Name::fetch_all(&mut *tx, limit, offset).await?;

    tx.commit().await?;

    let names: Vec<NameJson> = names.into_iter().map(|name| name.into()).collect();

    let response = NameListResponse {
        ok: true,
        count: names.len(),
        total,
        names,
    };

    Ok(HttpResponse::Ok().json(response))
}

#[get("/cost")]
async fn name_cost() -> Result<HttpResponse, KristError> {
    let response = NameCostResponse {
        ok: true,
        name_cost: MINING_CONSTANTS.name_cost,
    };
    Ok(HttpResponse::Ok().json(response))
}

#[get("/check/{name}")]
async fn name_check(
    state: web::Data<AppState>,
    name: web::Path<String>,
) -> Result<HttpResponse, KristError> {
    let name = name.into_inner();
    let pool = &state.pool;

    if !validation::is_valid_name(&name, true) {
        return Err(KristError::Generic(GenericError::InvalidParameter(
            "name".to_string(),
        )));
    }
    let name = name.trim().to_lowercase();

    let name = Name::fetch_by_name(pool, name).await?;

    let response = NameAvailablityResponse {
        ok: true,
        available: name.is_none(),
    };

    Ok(HttpResponse::Ok().json(response))
}

#[get("/bonus")]
async fn name_bonus(state: web::Data<AppState>) -> Result<HttpResponse, KristError> {
    let pool = &state.pool;
    let name_bonus = Name::count_unpaid(pool).await?;

    let response = NameBonusResponse {
        ok: true,
        name_bonus,
    };

    Ok(HttpResponse::Ok().json(response))
}

#[get("/new")]
async fn name_new(
    state: web::Data<AppState>,
    query: web::Query<PaginationParams>,
) -> Result<HttpResponse, KristError> {
    let params = query.into_inner();
    let pool = &state.pool;

    let mut tx = pool.begin().await?;

    let total = Name::total_count(&mut *tx).await?;
    let names = Name::all_unpaid(&mut *tx, &params).await?;

    tx.commit().await?;

    let names: Vec<NameJson> = names.into_iter().map(|name| name.into()).collect();

    let response = NameListResponse {
        ok: true,
        count: names.len(),
        total,
        names,
    };

    Ok(HttpResponse::Ok().json(response))
}

#[get("/{name}")]
async fn name_get(
    state: web::Data<AppState>,
    name: web::Path<String>,
) -> Result<HttpResponse, KristError> {
    let pool = &state.pool;
    let name = name.into_inner();

    let db_name = Name::fetch_by_name(pool, &name).await?;

    db_name
        .map(|name| NameResponse {
            ok: true,
            name: name.into(),
        })
        .map(|response| HttpResponse::Ok().json(response))
        .ok_or_else(|| KristError::Name(NameError::NameNotFound(name)))
}

#[post("/{name}")]
async fn name_register(
    state: web::Data<AppState>,
    websocket_server: web::Data<WebSocketServer>,
    name: web::Path<String>,
    details: Option<web::Json<RegisterNameRequest>>,
) -> Result<HttpResponse, KristError> {
    let pool = &state.pool;
    let websocket_server = websocket_server.into_inner();

    let name = name.into_inner().trim().to_lowercase();
    let new_name_cost = Decimal::new(MINING_CONSTANTS.name_cost, 0);

    let private_key = details.map(|request| request.0.private_key);
    let private_key = match private_key {
        Some(key) => key,
        None => {
            return Err(KristError::Generic(GenericError::MissingParameter(
                "privatekey".to_string(),
            )));
        }
    };

    if !validation::is_valid_name(&name, false) {
        return Err(KristError::Generic(GenericError::InvalidParameter(
            "name".to_string(),
        )));
    }

    let mut tx = pool.begin().await?;

    if let Some(name) = Name::fetch_by_name(&mut *tx, &name).await? {
        return Err(KristError::Name(NameError::NameTaken(name.name)));
    }

    let verify_addr_resp = Wallet::verify_address(&mut *tx, &private_key).await?;

    if !verify_addr_resp.authed {
        tracing::info!(
            "Name registration REJECTED for {}",
            verify_addr_resp.model.address
        );
        return Err(KristError::Address(AddressError::AuthFailed));
    }

    // Reject insufficient funds
    if verify_addr_resp.model.balance < new_name_cost {
        return Err(KristError::Transaction(TransactionError::InsufficientFunds));
    }

    // Update the wallet balance first (deduct the name cost)
    let updated_wallet = verify_addr_resp
        .model
        .update_balance(pool, -new_name_cost)
        .await?;

    // Create the transaction
    let creation_data = TransactionCreateData {
        from: verify_addr_resp.model.address.clone(),
<<<<<<< HEAD
        to: "name".to_string(),
        name: Some(name.clone()),
=======
        to: "serverwelf".to_string(),
>>>>>>> afdc87e9
        amount: new_name_cost,
        transaction_type: TransactionType::NamePurchase,
        ..Default::default()
    };

<<<<<<< HEAD
    let transaction = Transaction::create_no_update(pool, creation_data).await?;
=======
    let transaction = Transaction::create(&mut *tx, creation_data).await?;
>>>>>>> afdc87e9
    tracing::info!(
        "Created transaction for name purchase with ID {}",
        transaction.id
    );

    let event = WebSocketMessage::new_event(WebSocketEvent::Transaction {
        transaction: transaction.into(),
    });
    websocket_server.broadcast_event(event).await;

    // Create the new name
<<<<<<< HEAD
    let name = Name::create(pool, name.clone(), updated_wallet.address).await?;
=======
    let name = Name::create(&mut *tx, name.clone(), verify_addr_resp.model.address).await?;
>>>>>>> afdc87e9
    let response = NameResponse {
        ok: true,
        name: name.into(),
    };

    tx.commit().await?;

    Ok(HttpResponse::Ok().json(response))
}

async fn name_update_data(
    state: web::Data<AppState>,
    name: web::Path<String>,
    body: web::Json<NameDataUpdateBody>,
) -> Result<HttpResponse, KristError> {
    let pool = &state.pool;
    let name = name.into_inner();
    let body = body.into_inner();

    let model = Name::ctrl_update_metadata(pool, name, body).await?;

    let name: NameJson = model.into();
    let resp = NameResponse { ok: true, name };

    Ok(HttpResponse::Ok().json(resp))
}

#[post("/{name}/transfer")]
async fn name_transfer(
    state: web::Data<AppState>,
    websocket_server: web::Data<WebSocketServer>,
    name: web::Path<String>,
    details: web::Json<TransferNameRequest>,
) -> Result<HttpResponse, KristError> {
    let pool = &state.pool;
    let server = websocket_server.into_inner();
    let details = details.into_inner();
    let name = name.into_inner();

    if !validation::is_valid_name(&name, false) {
        return Err(KristError::Generic(GenericError::InvalidParameter(
            "name".to_owned(),
        )));
    }

    let name = name.trim().to_lowercase();

    let current_owner_response = Wallet::verify_address(pool, details.private_key).await?;
    if !current_owner_response.authed {
        return Err(KristError::Address(AddressError::AuthFailed));
    }

    let name = Name::fetch_by_name(pool, &name)
        .await?
        .ok_or_else(|| KristError::Name(NameError::NameNotFound(name)))?;
    if name.owner == details.address {
        tracing::debug!("Disallowed bumping name, returning original data");
        let response = NameResponse {
            ok: true,
            name: name.into(),
        };

        return Ok(HttpResponse::Ok().json(response));
    }

    let updated_name = name
        .transfer_ownership(pool, &server, details.address)
        .await?;

    let response = NameResponse {
        ok: true,
        name: updated_name.into(),
    };

    return Ok(HttpResponse::Ok().json(response));
}

pub fn config(cfg: &mut web::ServiceConfig) {
    cfg.service(
        web::scope("/names")
            .service(name_list)
            .service(name_cost)
            .service(name_check)
            .service(name_bonus)
            .service(name_new)
            .service(name_get)
            .service(name_register)
            .service(name_transfer)
            .service(
                web::resource("/{name}/update")
                    .put(name_update_data)
                    .post(name_update_data),
            ),
    );
}<|MERGE_RESOLUTION|>--- conflicted
+++ resolved
@@ -202,22 +202,14 @@
     // Create the transaction
     let creation_data = TransactionCreateData {
         from: verify_addr_resp.model.address.clone(),
-<<<<<<< HEAD
-        to: "name".to_string(),
+        to: "serverwelf".to_string(),
         name: Some(name.clone()),
-=======
-        to: "serverwelf".to_string(),
->>>>>>> afdc87e9
         amount: new_name_cost,
         transaction_type: TransactionType::NamePurchase,
         ..Default::default()
     };
 
-<<<<<<< HEAD
-    let transaction = Transaction::create_no_update(pool, creation_data).await?;
-=======
-    let transaction = Transaction::create(&mut *tx, creation_data).await?;
->>>>>>> afdc87e9
+    let transaction = Transaction::create_no_update(&mut *tx, creation_data).await?;
     tracing::info!(
         "Created transaction for name purchase with ID {}",
         transaction.id
@@ -229,11 +221,7 @@
     websocket_server.broadcast_event(event).await;
 
     // Create the new name
-<<<<<<< HEAD
-    let name = Name::create(pool, name.clone(), updated_wallet.address).await?;
-=======
     let name = Name::create(&mut *tx, name.clone(), verify_addr_resp.model.address).await?;
->>>>>>> afdc87e9
     let response = NameResponse {
         ok: true,
         name: name.into(),

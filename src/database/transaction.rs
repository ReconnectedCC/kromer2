use async_trait::async_trait;
use chrono::{DateTime, Utc};
use once_cell::sync::Lazy;
use regex::Regex;
use rust_decimal::Decimal;
use serde::{Deserialize, Serialize};
use sqlx::{Acquire, Encode, Executor, Pool, Postgres, Type};

use crate::database::{DatabaseError, Result};
use crate::{database::ModelExt, routes::PaginationParams};

use crate::database::wallet::Model as Wallet;
use crate::errors::wallet::WalletError;

static KRO_REGEX: Lazy<Regex> =
    Lazy::new(|| Regex::new(r"^(?:([a-z0-9-_]{1,32})@)?([a-z0-9]{1,64})\.kro").unwrap());

#[derive(Debug, Clone, PartialEq, sqlx::FromRow)]
pub struct Model {
    pub id: i32,
    pub amount: Decimal,
    pub from: Option<String>,
    pub to: String,
    pub metadata: Option<String>,
    pub name: Option<String>,
    pub sent_metaname: Option<String>,
    pub sent_name: Option<String>,
    pub transaction_type: TransactionType,
    pub date: DateTime<Utc>,
}

#[derive(Debug, Default, Clone, PartialEq, PartialOrd, Serialize, Deserialize, sqlx::Type)]
#[sqlx(type_name = "transaction_type", rename_all = "snake_case")]
#[serde(rename_all = "snake_case")]
pub enum TransactionType {
    #[default]
    Mined,
    Unknown,
    NamePurchase,
    NameARecord,
    NameTransfer,
    Transfer,
}

#[derive(Clone, Debug, Default, PartialEq, serde::Deserialize, serde::Serialize)]
pub struct TransactionCreateData {
    pub from: String,
    pub to: String,
    pub amount: Decimal,
    pub metadata: Option<String>,
    pub name: Option<String>,
    pub sent_metaname: Option<String>,
    pub sent_name: Option<String>,
    pub transaction_type: TransactionType,
}

#[derive(Debug, Default, Clone, PartialEq, PartialOrd, serde::Serialize, serde::Deserialize)]
pub struct TransactionNameData {
    pub name: Option<String>,
    pub metaname: Option<String>,
}

impl From<String> for TransactionType {
    fn from(value: String) -> Self {
        match value.as_str() {
            "mined" => TransactionType::Mined,
            "name_purchase" => TransactionType::NamePurchase,
            "name_a_record" => TransactionType::NameARecord,
            "name_transfer" => TransactionType::NameTransfer,
            "transfer" => TransactionType::Transfer,
            _ => TransactionType::Unknown,
        }
    }
}

impl From<TransactionType> for &str {
    fn from(value: TransactionType) -> Self {
        match value {
            TransactionType::Unknown => "unknown",
            TransactionType::Mined => "mined",
            TransactionType::NamePurchase => "name_purchase",
            TransactionType::NameARecord => "name_a_record",
            TransactionType::NameTransfer => "name_transfer",
            TransactionType::Transfer => "transfer",
        }
    }
}

#[async_trait]
impl<'q> ModelExt<'q> for Model {
    async fn fetch_by_id<T, E>(pool: E, id: T) -> Result<Option<Self>>
    where
        Self: Sized,
        T: 'q + Encode<'q, Postgres> + Type<Postgres> + Send,
        E: 'q + Executor<'q, Database = Postgres>,
    {
        let q = "SELECT * FROM transactions WHERE id = $1";

        sqlx::query_as(q)
            .bind(id)
            .fetch_optional(pool)
            .await
            .map_err(DatabaseError::Sqlx)
    }

    async fn fetch_all<E>(pool: E, limit: i64, offset: i64) -> Result<Vec<Self>>
    where
        Self: Sized,
        E: 'q + Executor<'q, Database = Postgres>,
    {
        let limit = limit.clamp(1, 1000);
        let q = "SELECT * from transactions LIMIT $1 OFFSET $2";

        sqlx::query_as(q)
            .bind(limit)
            .bind(offset)
            .fetch_all(pool)
            .await
            .map_err(DatabaseError::Sqlx)
    }

    async fn total_count<E>(pool: E) -> Result<usize>
    where
        E: 'q + Executor<'q, Database = Postgres>,
    {
        let q = "SELECT COUNT(*) FROM transactions";
        let result: i64 = sqlx::query_scalar(q).fetch_one(pool).await?;

        Ok(result as usize)
    }
}

impl<'q> Model {
    pub async fn sorted_by_date(
        pool: &Pool<Postgres>,
        pagination: &PaginationParams,
    ) -> Result<Vec<Model>> {
        let limit = pagination.limit.unwrap_or(50);
        let offset = pagination.offset.unwrap_or(0);
        let limit = limit.clamp(1, 1000);

        let q = match pagination.exclude_mined {
            Some(true) => {
                r#"SELECT * FROM transactions WHERE transaction_type != 'mined' ORDER BY date DESC LIMIT $1 OFFSET $2;"#
            }
            _ => r#"SELECT * FROM transactions ORDER BY date DESC LIMIT $1 OFFSET $2;"#,
        };

        sqlx::query_as(q)
            .bind(limit)
            .bind(offset)
            .fetch_all(pool)
            .await
            .map_err(DatabaseError::Sqlx)
    }

    pub async fn create_no_update<E>(
        executor: E,
        creation_data: TransactionCreateData,
    ) -> Result<Model>
    where
        E: 'q + Executor<'q, Database = Postgres>,
    {
        let metadata = creation_data.metadata.unwrap_or_default();
        let q = r#"INSERT INTO transactions(amount, "from", "to", metadata, transaction_type, date, name) VALUES ($1, $2, $3, $4, $5, NOW(), $6) RETURNING *"#;

        sqlx::query_as(q)
            .bind(creation_data.amount)
            .bind(&creation_data.from)
            .bind(&creation_data.to)
            .bind(metadata)
            .bind(creation_data.transaction_type)
            .bind(&creation_data.name)
            .fetch_one(executor)
            .await
            .map_err(DatabaseError::Sqlx)
    }

    pub async fn create<A>(conn: A, creation_data: TransactionCreateData) -> Result<Model>
    where
        A: Acquire<'q, Database = Postgres>,
    {
        let metadata = creation_data.metadata.unwrap_or_default();

        let mut tx = conn.begin().await?;

        let sender = Wallet::fetch_by_address(&mut *tx, &creation_data.from)
            .await?
            .ok_or_else(|| {
                DatabaseError::Wallet(WalletError::NotFound(creation_data.from.clone()))
            })?;

        let recipient = Wallet::fetch_by_address(&mut *tx, &creation_data.to)
            .await?
            .ok_or_else(|| {
                DatabaseError::Wallet(WalletError::NotFound(creation_data.to.clone()))
            })?;

        let _ = sender
            .update_balance(&mut *tx, -creation_data.amount)
            .await?;
        let _ = recipient
            .update_balance(&mut *tx, creation_data.amount)
            .await?;

        let q = r#"INSERT INTO transactions(amount, "from", "to", metadata, transaction_type, date, name, sent_metaname, sent_name) VALUES ($1, $2, $3, $4, $5, NOW(), $6, $7, $8) RETURNING *"#;

        let model = sqlx::query_as(q)
            .bind(creation_data.amount)
            .bind(&creation_data.from)
            .bind(&creation_data.to)
            .bind(metadata)
            .bind(creation_data.transaction_type)
            .bind(creation_data.name)
            .bind(creation_data.sent_metaname)
            .bind(creation_data.sent_name)
            .fetch_one(&mut *tx)
            .await?;
        tx.commit().await?; // I'm not sure this is how it should be done? `Wallet::update_balance` also creates a transaction..

        Ok(model)
    }

<<<<<<< HEAD
    pub async fn fetch_name_history(
        pool: &Pool<Postgres>,
        name: &str,
        limit: i64,
        offset: i64,
        order_by: &str,
        order: &str,
    ) -> Result<(Vec<Model>, usize)> {
        let limit = limit.clamp(1, 1000);

        // Validate order_by parameter against allowed fields
        let order_by = match order_by {
            "id" | "from" | "to" | "value" | "time" | "sent_name" | "sent_metaname" => {
                // Map "time" to "date" since that's our actual column name
                if order_by == "time" { "date" } else { order_by }
            }
            _ => "id",
        };

        let order = match order.to_uppercase().as_str() {
            "ASC" | "DESC" => order.to_uppercase(),
            _ => "ASC".to_string(),
        };

        // Count query - only name-related transactions
        let count_query = r#"
            SELECT COUNT(*) as total
            FROM transactions
            WHERE (name = $1 OR sent_name = $1)
            AND transaction_type IN ('name_purchase', 'name_a_record', 'name_transfer')
        "#;

        let total: i64 = sqlx::query_scalar(count_query)
            .bind(name)
            .fetch_one(pool)
            .await?;

        // Main query - only name-related transactions
        let query = format!(
            r#"
            SELECT *
            FROM transactions
            WHERE (name = $1 OR sent_name = $1)
            AND transaction_type IN ('name_purchase', 'name_a_record', 'name_transfer')
            ORDER BY {} {}
            LIMIT $2 OFFSET $3
        "#,
            order_by, order
        );

        let rows = sqlx::query_as(&query)
            .bind(name)
            .bind(limit)
            .bind(offset)
            .fetch_all(pool)
            .await?;

        Ok((rows, total as usize))
    }

    pub async fn fetch_by_sent_name(
        pool: &Pool<Postgres>,
        sent_name: &str,
        limit: i64,
        offset: i64,
        order_by: &str,
        order: &str,
    ) -> Result<(Vec<Model>, usize)> {
        let limit = limit.clamp(1, 1000);

        // Validate order_by and order parameters
        let order_by = match order_by {
            "id" | "amount" | "date" | "from" | "to" => order_by,
            _ => "id",
        };
        let order = match order.to_uppercase().as_str() {
            "ASC" | "DESC" => order.to_uppercase(),
            _ => "ASC".to_string(),
        };

        // Count query - match both name and sent_name columns
        let count_query = r#"
            SELECT COUNT(*) as total
            FROM transactions
            WHERE name = $1 OR sent_name = $1
        "#;

        let total: i64 = sqlx::query_scalar(count_query)
            .bind(sent_name)
            .fetch_one(pool)
            .await?;

        // Main query with dynamic ordering - match both name and sent_name columns
        let query = format!(
            r#"
            SELECT *
            FROM transactions
            WHERE name = $1 OR sent_name = $1
            ORDER BY {} {}
            LIMIT $2 OFFSET $3
            "#,
            order_by, order
        );

        let rows = sqlx::query_as(&query)
            .bind(sent_name)
            .bind(limit)
            .bind(offset)
            .fetch_all(pool)
            .await?;

        Ok((rows, total as usize))
    }

    pub async fn lookup_transactions(
        pool: &Pool<Postgres>,
        address_list: Option<Vec<String>>,
        limit: i64,
        offset: i64,
        order_by: &str,
        order: &str,
        include_mined: bool,
    ) -> Result<(
        Vec<crate::models::krist::transactions::TransactionJson>,
        usize,
    )> {
        use crate::models::krist::transactions::TransactionJson;

        let limit = limit.clamp(1, 1000);

        // Validate order_by parameter against allowed fields
        let order_by = match order_by {
            "id" | "from" | "to" | "amount" | "date" | "sent_name" | "sent_metaname" => {
                // Map "time" to "date" since that's our actual column name
                if order_by == "time" { "date" } else { order_by }
            }
            _ => "id",
        };

        let order = match order.to_uppercase().as_str() {
            "ASC" | "DESC" => order.to_uppercase(),
            _ => "ASC".to_string(),
        };

        if let Some(addresses) = address_list {
            // Build query for all addresses at once
            let mut query_conditions = Vec::new();
            let mut bind_values = Vec::new();

            // Create OR conditions for each address
            for (i, address) in addresses.iter().enumerate() {
                let param_num = i + 1;
                query_conditions.push(format!(
                    "(\"from\" = ${} OR \"to\" = ${})",
                    param_num, param_num
                ));
                bind_values.push(address.as_str());
            }

            let address_condition = format!("({})", query_conditions.join(" OR "));
            let mut where_conditions = vec![address_condition];

            // Add mined filter if includeMined is false
            if !include_mined {
                where_conditions.push("transaction_type != 'mined'".to_string());
            }

            let where_clause = where_conditions.join(" AND ");
            let limit_param = bind_values.len() + 1;
            let offset_param = bind_values.len() + 2;

            let query = format!(
                r#"
                SELECT *
                FROM transactions
                WHERE {}
                ORDER BY {} {}
                LIMIT {} OFFSET {}
                "#,
                where_clause, order_by, order, limit_param, offset_param
            );

            let mut query_builder = sqlx::query_as(&query);
            for address in bind_values {
                query_builder = query_builder.bind(address);
            }
            query_builder = query_builder.bind(limit).bind(offset);

            let transactions: Vec<Model> = query_builder.fetch_all(pool).await?;

            // Count total matching transactions
            let count_query = format!(
                r#"
                SELECT COUNT(*) as total
                FROM transactions
                WHERE {}
                "#,
                where_clause
            );

            let mut count_query_builder = sqlx::query_scalar(&count_query);
            for address in addresses.iter() {
                count_query_builder = count_query_builder.bind(address.as_str());
            }
            let total: i64 = count_query_builder.fetch_one(pool).await?;

            let json_transactions: Vec<TransactionJson> =
                transactions.into_iter().map(|model| model.into()).collect();

            Ok((json_transactions, total as usize))
        } else {
            // No addresses specified, return empty result
            Ok((Vec::new(), 0))
        }
=======
    // Implemented both of the "no_mined" functions here rather than simply modifying the existing total count function because I
    // don't want to change an entire trait def
    pub async fn total_count_no_mined<E>(pool: E, params: &PaginationParams) -> Result<usize>
    where
        E: 'q + Executor<'q, Database = Postgres>,
    {
        let q = match params.exclude_mined {
            Some(true) => r#"SELECT COUNT(*) FROM transactions WHERE transaction_type != 'mined'"#,
            _ => r#"SELECT COUNT(*) FROM transactions"#,
        };
        let result: i64 = sqlx::query_scalar(q).fetch_one(pool).await?;

        Ok(result as usize)
    }

    pub async fn fetch_all_no_mined<E>(pool: E, params: &PaginationParams) -> Result<Vec<Self>>
    where
        Self: Sized,
        E: 'q + Executor<'q, Database = Postgres>,
    {
        let limit = params.limit.unwrap_or(50).clamp(1, 1000);
        let offset = params.offset.unwrap_or(0);

        let q = match params.exclude_mined {
            Some(true) => {
                r#"SELECT * from transactions WHERE transaction_type != 'mined' LIMIT $1 OFFSET $2"#
            }
            _ => r#"SELECT * from transactions LIMIT $1 OFFSET $2"#,
        };

        sqlx::query_as(q)
            .bind(limit)
            .bind(offset)
            .fetch_all(pool)
            .await
            .map_err(DatabaseError::Sqlx)
>>>>>>> afdc87e9
    }
}

impl TransactionNameData {
    /// Parse a transaction name from a string-like type according to CommonMeta format.
    /// Takes any type that can be converted to a string reference.
    ///
    /// If the input is empty, returns a default `TransactionNameData`.
    /// Otherwise parses according to the pattern: `meta@name.kro`
    ///
    /// # Examples
    /// ```
    /// use kromer::database::transaction::TransactionNameData;
    /// let data = TransactionNameData::parse("meta@name.kro");
    /// assert_eq!(data.metaname, Some("meta".to_string()));
    /// assert_eq!(data.name, Some("name".to_string()));
    ///
    /// let empty = TransactionNameData::parse("");
    /// assert_eq!(empty, TransactionNameData::default());
    /// ```
    pub fn parse<S: AsRef<str>>(input: S) -> Self {
        let input = input.as_ref();
        if input.is_empty() {
            return Self::default(); // Don't do useless parsing if the input is empty, thats silly.
        }

        match KRO_REGEX.captures(input) {
            Some(captures) => {
                let metaname = captures.get(1).map(|m| m.as_str().to_string()); // TODO: Less allocating, should maybe use `&str` on the transaction models
                let name = captures.get(2).map(|m| m.as_str().to_string());

                Self { metaname, name }
            }
            None => Self::default(),
        }
    }

    /// Parse a transaction name from an optional string-like type.
    /// If the input is `None`, returns a default `TransactionNameData`.
    /// Otherwise, parses the string according to CommonMeta format.
    ///
    /// # Examples
    /// ```
    /// use kromer::database::transaction::TransactionNameData;
    /// let data = TransactionNameData::parse_opt(Some("meta@name.kro"));
    /// assert_eq!(data.metaname, Some("meta".to_string()));
    /// assert_eq!(data.name, Some("name".to_string()));
    ///
    /// let empty = TransactionNameData::parse_opt(None::<String>);
    /// assert_eq!(empty, TransactionNameData::default());
    /// ```
    pub fn parse_opt<S: AsRef<str>>(input: Option<S>) -> Self {
        if input.is_none() {
            return Self::default(); // Do we really need to parse stuff is there is no value? No, we dont.
        }

        let input = input.unwrap(); // We can do this, we made sure it exists.
        Self::parse(input)
    }

    /// Parse a transaction name from a reference to an optional string-like type.
    /// If the input is `None`, returns a default `TransactionNameData`.
    /// Otherwise, parses the string according to CommonMeta format.
    ///
    /// # Examples
    /// ```
    /// use kromer::database::transaction::TransactionNameData;
    /// let input = Some("meta@name.kro".to_string());
    /// let data = TransactionNameData::parse_opt_ref(&input);
    /// assert_eq!(data.metaname, Some("meta".to_string()));
    /// assert_eq!(data.name, Some("name".to_string()));
    ///
    /// let empty = TransactionNameData::parse_opt_ref(&None::<String>);
    /// assert_eq!(empty, TransactionNameData::default());
    /// ```
    pub fn parse_opt_ref<S: AsRef<str>>(input: &Option<S>) -> Self {
        if input.is_none() {
            return Self::default(); // Do we really need to parse stuff is there is no value? No, we dont.
        }

        let input = input.as_ref().unwrap(); // We can do this, we made sure it exists.
        Self::parse(input)
    }

    /// Return the name as a string slice.
    #[inline(always)]
    pub fn name(&self) -> Option<&str> {
        let name_ref = self.name.as_ref();

        name_ref.map(|name| name.as_str())
    }

    /// Return the metaname as a string slice
    #[inline(always)]
    pub fn metaname(&self) -> Option<&str> {
        let metaname_ref = self.metaname.as_ref();

        metaname_ref.map(|metaname| metaname.as_str())
    }
}<|MERGE_RESOLUTION|>--- conflicted
+++ resolved
@@ -221,7 +221,44 @@
         Ok(model)
     }
 
-<<<<<<< HEAD
+    // Implemented both of the "no_mined" functions here rather than simply modifying the existing total count function because I
+    // don't want to change an entire trait def
+    pub async fn total_count_no_mined<E>(pool: E, params: &PaginationParams) -> Result<usize>
+    where
+        E: 'q + Executor<'q, Database = Postgres>,
+    {
+        let q = match params.exclude_mined {
+            Some(true) => r#"SELECT COUNT(*) FROM transactions WHERE transaction_type != 'mined'"#,
+            _ => r#"SELECT COUNT(*) FROM transactions"#,
+        };
+        let result: i64 = sqlx::query_scalar(q).fetch_one(pool).await?;
+
+        Ok(result as usize)
+    }
+
+    pub async fn fetch_all_no_mined<E>(pool: E, params: &PaginationParams) -> Result<Vec<Self>>
+    where
+        Self: Sized,
+        E: 'q + Executor<'q, Database = Postgres>,
+    {
+        let limit = params.limit.unwrap_or(50).clamp(1, 1000);
+        let offset = params.offset.unwrap_or(0);
+
+        let q = match params.exclude_mined {
+            Some(true) => {
+                r#"SELECT * from transactions WHERE transaction_type != 'mined' LIMIT $1 OFFSET $2"#
+            }
+            _ => r#"SELECT * from transactions LIMIT $1 OFFSET $2"#,
+        };
+
+        sqlx::query_as(q)
+            .bind(limit)
+            .bind(offset)
+            .fetch_all(pool)
+            .await
+            .map_err(DatabaseError::Sqlx)
+    }
+
     pub async fn fetch_name_history(
         pool: &Pool<Postgres>,
         name: &str,
@@ -436,44 +473,6 @@
             // No addresses specified, return empty result
             Ok((Vec::new(), 0))
         }
-=======
-    // Implemented both of the "no_mined" functions here rather than simply modifying the existing total count function because I
-    // don't want to change an entire trait def
-    pub async fn total_count_no_mined<E>(pool: E, params: &PaginationParams) -> Result<usize>
-    where
-        E: 'q + Executor<'q, Database = Postgres>,
-    {
-        let q = match params.exclude_mined {
-            Some(true) => r#"SELECT COUNT(*) FROM transactions WHERE transaction_type != 'mined'"#,
-            _ => r#"SELECT COUNT(*) FROM transactions"#,
-        };
-        let result: i64 = sqlx::query_scalar(q).fetch_one(pool).await?;
-
-        Ok(result as usize)
-    }
-
-    pub async fn fetch_all_no_mined<E>(pool: E, params: &PaginationParams) -> Result<Vec<Self>>
-    where
-        Self: Sized,
-        E: 'q + Executor<'q, Database = Postgres>,
-    {
-        let limit = params.limit.unwrap_or(50).clamp(1, 1000);
-        let offset = params.offset.unwrap_or(0);
-
-        let q = match params.exclude_mined {
-            Some(true) => {
-                r#"SELECT * from transactions WHERE transaction_type != 'mined' LIMIT $1 OFFSET $2"#
-            }
-            _ => r#"SELECT * from transactions LIMIT $1 OFFSET $2"#,
-        };
-
-        sqlx::query_as(q)
-            .bind(limit)
-            .bind(offset)
-            .fetch_all(pool)
-            .await
-            .map_err(DatabaseError::Sqlx)
->>>>>>> afdc87e9
     }
 }
 
